--- conflicted
+++ resolved
@@ -52,11 +52,7 @@
 }
 
 impl<C: sov_modules_api::Context> KeyWorkflow<C> {
-<<<<<<< HEAD
-    /// Run the key workflow to import, generate, activate, or list keys
-=======
     /// Run the key workflow to import, generate, activate, remove or list keys
->>>>>>> c9f56b47
     pub fn run<Tx>(
         self,
         wallet_state: &mut WalletState<Tx, C>,
