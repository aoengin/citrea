#![deny(missing_docs)]
#![doc = include_str!("../README.md")]

/// Contains the call methods used by the module
mod call;
<<<<<<< HEAD
=======

>>>>>>> 7ed8ef1c
#[cfg(test)]
mod tests;

mod genesis;
pub use genesis::*;

/// Hook implementation for the module
pub mod hooks;

/// The query interface with the module
#[cfg(feature = "native")]
mod query;
use borsh::{BorshDeserialize, BorshSerialize};
#[cfg(feature = "native")]
pub use query::*;
use serde::de::DeserializeOwned;
use serde::{Deserialize, Serialize};
use sov_modules_api::da::Time;
use sov_modules_api::prelude::*;
use sov_modules_api::{DaSpec, Error, KernelModuleInfo, ValidityConditionChecker, WorkingSet};
use sov_state::codec::BcsCodec;
use sov_state::storage::kernel_state::VersionReader;
use sov_state::storage::KernelWorkingSet;
use sov_state::Storage;

/// Type alias that contains the height of a given transition
pub type TransitionHeight = u64;

#[derive(BorshDeserialize, BorshSerialize, Serialize, Deserialize, Clone, Debug, PartialEq, Eq)]
/// Structure that contains the information needed to represent a single state transition.
pub struct StateTransitionId<Da: DaSpec, StateRoot> {
    da_block_hash: Da::SlotHash,
    post_state_root: StateRoot,
    validity_condition: Da::ValidityCondition,
}

impl<Da: DaSpec, StateRoot> StateTransitionId<Da, StateRoot> {
    /// Creates a new state transition. Only available for testing as we only want to create
    /// new state transitions from existing [`TransitionInProgress`].
    pub fn new(
        da_block_hash: Da::SlotHash,
        post_state_root: StateRoot,
        validity_condition: Da::ValidityCondition,
    ) -> Self {
        Self {
            da_block_hash,
            post_state_root,
            validity_condition,
        }
    }
}

impl<Da: DaSpec, StateRoot: Serialize + DeserializeOwned + Eq> StateTransitionId<Da, StateRoot> {
    /// Compare the transition block hash and state root with the provided input couple. If
    /// the pairs are equal, return [`true`].
    pub fn compare_hashes(
        &self,
        da_block_hash: &Da::SlotHash,
        post_state_root: &StateRoot,
    ) -> bool {
        self.da_block_hash == *da_block_hash && self.post_state_root == *post_state_root
    }

    /// Returns the post state root of a state transition
    pub fn post_state_root(&self) -> &StateRoot {
        &self.post_state_root
    }

    /// Returns the da block hash of a state transition
    pub fn da_block_hash(&self) -> &Da::SlotHash {
        &self.da_block_hash
    }

    /// Returns the validity condition associated with the transition
    pub fn validity_condition(&self) -> &Da::ValidityCondition {
        &self.validity_condition
    }

    /// Checks the validity condition of a state transition
    pub fn validity_condition_check<Checker: ValidityConditionChecker<Da::ValidityCondition>>(
        &self,
        checker: &mut Checker,
    ) -> Result<(), <Checker as ValidityConditionChecker<Da::ValidityCondition>>::Error> {
        checker.check(&self.validity_condition)
    }
}

#[derive(BorshDeserialize, BorshSerialize, Serialize, Deserialize, Debug, PartialEq, Eq, Clone)]
/// Represents a transition in progress for the rollup.
pub struct TransitionInProgress<Da: DaSpec> {
    da_block_hash: Da::SlotHash,
    validity_condition: Da::ValidityCondition,
}

impl<Da: DaSpec> TransitionInProgress<Da> {
    /// Creates a new transition in progress
    pub fn new(da_block_hash: Da::SlotHash, validity_condition: Da::ValidityCondition) -> Self {
        Self {
            da_block_hash,
            validity_condition,
        }
    }
}

/// A new module:
/// - Must derive `ModuleInfo`
/// - Must contain `[address]` field
/// - Can contain any number of ` #[state]` or `[module]` fields
#[derive(Clone, KernelModuleInfo)]
pub struct ChainState<C: sov_modules_api::Context, Da: sov_modules_api::DaSpec> {
    /// Address of the module.
    #[address]
    address: C::Address,

    /// The current block height
    // We use a standard StateValue here instead of a `KernelStateValue` to avoid a chicken-and-egg problem.
    // You need to load the current visible_height in order to create a `KernelWorkingSet`, which is itself
    // required in order to read a `KernelStateValue`. This value is still protected by the fact that it exists
    // on a kernel module, which will not be accessible to the runtime.
    #[state]
    visible_height: sov_modules_api::StateValue<TransitionHeight>,

    /// The real slot height of the rollup.
    // This value is also required to create a `KernelWorkingSet`. See note on `visible_height` above.
    #[state]
    true_height: sov_modules_api::StateValue<TransitionHeight>,

    /// The current time, as reported by the DA layer
    #[state]
    time: sov_modules_api::VersionedStateValue<Time>,

    /// A record of all previous state transitions which are available to the VM.
    /// Currently, this includes *all* historical state transitions, but that may change in the future.
    /// This state map is delayed by one transition. In other words - the transition that happens in time i
    /// is stored during transition i+1. This is mainly due to the fact that this structure depends on the
    /// rollup's root hash which is only stored once the transition has completed.
    // TODO: This should be a `VersionedStateMap`, so that recent values are not visible to user-space
    #[state]
    historical_transitions: sov_modules_api::StateMap<
        TransitionHeight,
        StateTransitionId<Da, <C::Storage as Storage>::Root>,
        BcsCodec,
    >,

    /// The transition that is currently processed
    #[state]
    in_progress_transition: sov_modules_api::KernelStateValue<TransitionInProgress<Da>, BcsCodec>,

    /// The genesis root hash.
    /// Set after the first transaction of the rollup is executed, using the `begin_slot` hook.
    // TODO: This should be made read-only
    #[state]
    genesis_hash: sov_modules_api::StateValue<<C::Storage as Storage>::Root>,

    /// The height of genesis
    // TODO: This should be made read-only
    #[state]
    genesis_height: sov_modules_api::StateValue<TransitionHeight>,
}

impl<C: sov_modules_api::Context, Da: sov_modules_api::DaSpec> ChainState<C, Da> {
    /// Returns transition height in the current slot
    pub fn true_slot_height(&self, working_set: &mut WorkingSet<C>) -> TransitionHeight {
        self.true_height.get(working_set).unwrap_or_default()
    }

    /// Returns transition height in the current slot
    pub fn visible_slot_height(&self, working_set: &mut WorkingSet<C>) -> TransitionHeight {
        self.visible_height.get(working_set).unwrap_or_default()
    }

    /// Returns the current time, as reported by the DA layer
    pub fn get_time(&self, working_set: &mut impl VersionReader) -> Time {
        self.time
            .get_current(working_set)
            .expect("Time must be set at initialization")
    }

    /// Return the genesis hash of the module.
    pub fn get_genesis_hash(
        &self,
        working_set: &mut WorkingSet<C>,
    ) -> Option<<C::Storage as Storage>::Root> {
        self.genesis_hash.get(working_set)
    }

    /// Returns the genesis height of the module.
    pub fn get_genesis_height(&self, working_set: &mut WorkingSet<C>) -> Option<TransitionHeight> {
        self.genesis_height.get(working_set)
    }

    /// Returns the transition in progress of the module.
    pub fn get_in_progress_transition(
        &self,
        working_set: &mut KernelWorkingSet<C>,
    ) -> Option<TransitionInProgress<Da>> {
        self.in_progress_transition.get(working_set)
    }

    /// Returns the completed transition associated with the provided `transition_num`.
    pub fn get_historical_transitions(
        &self,
        transition_num: TransitionHeight,
        working_set: &mut WorkingSet<C>,
    ) -> Option<StateTransitionId<Da, <C::Storage as Storage>::Root>> {
        self.historical_transitions
            .get(&transition_num, working_set)
    }
}

impl<C: sov_modules_api::Context, Da: sov_modules_api::DaSpec> sov_modules_api::KernelModule
    for ChainState<C, Da>
{
    type Context = C;

    type Config = ChainStateConfig;

    fn genesis(&self, config: &Self::Config, working_set: &mut WorkingSet<C>) -> Result<(), Error> {
        // The initialization logic
        Ok(self.init_module(config, working_set)?)
    }
}<|MERGE_RESOLUTION|>--- conflicted
+++ resolved
@@ -3,10 +3,7 @@
 
 /// Contains the call methods used by the module
 mod call;
-<<<<<<< HEAD
-=======
-
->>>>>>> 7ed8ef1c
+
 #[cfg(test)]
 mod tests;
 
