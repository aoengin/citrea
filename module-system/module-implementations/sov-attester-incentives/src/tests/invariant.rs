use sov_modules_api::default_context::DefaultContext;
use sov_modules_api::optimistic::Attestation;
use sov_modules_api::prelude::*;
use sov_modules_api::{Context, WorkingSet};
<<<<<<< HEAD
use sov_state::ProverStorage;
=======
use sov_prover_storage_manager::new_orphan_storage;
>>>>>>> 081ca9c5

use crate::call::AttesterIncentiveErrors;
use crate::tests::helpers::{
    execution_simulation, setup, BOND_AMOUNT, DEFAULT_ROLLUP_FINALITY, INIT_HEIGHT,
};

// Test the transition invariant
#[test]
fn test_transition_invariant() {
    let tmpdir = tempfile::tempdir().unwrap();
    let storage = new_orphan_storage(tmpdir.path()).unwrap();
    let mut working_set = WorkingSet::new(storage.clone());
    let (module, _token_address, attester_address, _, sequencer) = setup(&mut working_set);

    // Assert that the attester has the correct bond amount before processing the proof
    assert_eq!(
        module
            .get_bond_amount(
                attester_address,
                crate::call::Role::Attester,
                &mut working_set
            )
            .value,
        BOND_AMOUNT
    );

    // Simulate the execution of a chain, with the genesis hash and two transitions after.
    // Update the chain_state module and the optimistic module accordingly
    let (exec_vars, mut working_set) =
        execution_simulation(20, &module, &storage, attester_address, working_set);

<<<<<<< HEAD
    let context = DefaultContext::new(attester_address, INIT_HEIGHT + 2);
=======
    let context = DefaultContext::new(attester_address, sequencer, INIT_HEIGHT + 2);
>>>>>>> 081ca9c5

    const NEW_LIGHT_CLIENT_FINALIZED_HEIGHT: u64 = DEFAULT_ROLLUP_FINALITY + INIT_HEIGHT + 1;

    // Update the finalized height and try to prove the INIT_HEIGHT: should fail
    module
        .light_client_finalized_height
        .set(&NEW_LIGHT_CLIENT_FINALIZED_HEIGHT, &mut working_set);

    // Update the initial height
    module
        .maximum_attested_height
        .set(&NEW_LIGHT_CLIENT_FINALIZED_HEIGHT, &mut working_set);

    // Process a valid attestation for the first transition *should fail*
    {
        let init_height_usize = usize::try_from(INIT_HEIGHT).unwrap();
        let attestation = Attestation {
            initial_state_root: exec_vars[init_height_usize].state_root,
            da_block_hash: [(init_height_usize + 1).try_into().unwrap(); 32].into(),
            post_state_root: exec_vars[init_height_usize + 1].state_root,
            proof_of_bond: sov_modules_api::optimistic::ProofOfBond {
                claimed_transition_num: INIT_HEIGHT + 1,
                proof: exec_vars[init_height_usize].state_proof.clone(),
            },
        };

        let err = module
            .process_attestation(&context, attestation.into(), &mut working_set)
            .unwrap_err();

        assert_eq!(
            err,
            AttesterIncentiveErrors::InvalidTransitionInvariant,
            "Incorrect error raised"
        );

        // The attester should not be slashed
        assert_eq!(
            module
                .get_bond_amount(
                    attester_address,
                    crate::call::Role::Attester,
                    &mut working_set
                )
                .value,
            BOND_AMOUNT
        );
    }

    let new_height = usize::try_from(NEW_LIGHT_CLIENT_FINALIZED_HEIGHT).unwrap();

    // The attester should be able to process multiple attestations with the same bonding proof
    for i in 0..usize::try_from(DEFAULT_ROLLUP_FINALITY + 1).unwrap() {
        let old_attestation = Attestation {
            initial_state_root: exec_vars[new_height - 1].state_root,
            da_block_hash: [(new_height).try_into().unwrap(); 32].into(),
            post_state_root: exec_vars[new_height].state_root,
            proof_of_bond: sov_modules_api::optimistic::ProofOfBond {
                claimed_transition_num: new_height.try_into().unwrap(),
                proof: exec_vars[new_height - 1].state_proof.clone(),
            },
        };

        let new_attestation = Attestation {
            initial_state_root: exec_vars[new_height + i - 1].state_root,
            da_block_hash: [(new_height + i).try_into().unwrap(); 32].into(),
            post_state_root: exec_vars[new_height + i].state_root,
            proof_of_bond: sov_modules_api::optimistic::ProofOfBond {
                claimed_transition_num: (new_height + i).try_into().unwrap(),
                proof: exec_vars[new_height + i - 1].state_proof.clone(),
            },
        };

        // Testing the transition invariant
        // We suppose that these values are always defined, otherwise we panic
        let last_height_attested = module
            .maximum_attested_height
            .get(&mut working_set)
            .expect("The maximum attested height should be set at genesis");

        // Update the max_attested_height in case the blocks have already been finalized
        let new_height_to_attest = last_height_attested + 1;

        let min_height = new_height_to_attest.saturating_sub(DEFAULT_ROLLUP_FINALITY);

        // We have to check the following order invariant is respected:
        // min_height <= bonding_proof.transition_num <= new_height_to_attest
        // If this invariant is respected, we can be sure that the attester was bonded at new_height_to_attest.
        let transition_num = old_attestation.proof_of_bond.claimed_transition_num;

        assert!(
            min_height <= transition_num,
            "The transition number {transition_num} should be above the minimum height {min_height}"
        );

        assert!(
            transition_num <= new_height_to_attest,
            "The transition number {transition_num} should be below the new max attested height {new_height_to_attest}"
        );

        module
            .process_attestation(&context, old_attestation.into(), &mut working_set)
            .expect("Should succeed");

        module
            .process_attestation(&context, new_attestation.into(), &mut working_set)
            .expect("Should succeed");
    }

    let finality_usize = usize::try_from(DEFAULT_ROLLUP_FINALITY).unwrap();

    // Now the transition invariant is no longer respected: the transition number is below the minimum height or above the max height
    let old_attestation = Attestation {
        initial_state_root: exec_vars[new_height].state_root,
        da_block_hash: [(new_height + finality_usize + 1).try_into().unwrap(); 32].into(),
        post_state_root: exec_vars[new_height + 1].state_root,
        proof_of_bond: sov_modules_api::optimistic::ProofOfBond {
            claimed_transition_num: new_height.try_into().unwrap(),
            proof: exec_vars[new_height - 1].state_proof.clone(),
        },
    };

    // Testing the transition invariant
    // We suppose that these values are always defined, otherwise we panic
    let last_height_attested = module
        .maximum_attested_height
        .get(&mut working_set)
        .expect("The maximum attested height should be set at genesis");

    // Update the max_attested_height in case the blocks have already been finalized
    let new_height_to_attest = last_height_attested + 1;

    let min_height = new_height_to_attest.saturating_sub(DEFAULT_ROLLUP_FINALITY);

    let transition_num = old_attestation.proof_of_bond.claimed_transition_num;

    assert!(
        min_height > transition_num,
        "The transition number {transition_num} should now be below the minimum height {min_height}"
    );

    let err = module
        .process_attestation(&context, old_attestation.into(), &mut working_set)
        .unwrap_err();

    assert_eq!(
        err,
        AttesterIncentiveErrors::InvalidTransitionInvariant,
        "The transition invariant is not respected anymore"
    );

    // Now we do the same, except that the proof of bond refers to a transition above the transition to prove
    let attestation = Attestation {
        initial_state_root: exec_vars[new_height + finality_usize].state_root,
        da_block_hash: [(new_height + finality_usize + 1).try_into().unwrap(); 32].into(),
        post_state_root: exec_vars[new_height + finality_usize + 1].state_root,
        proof_of_bond: sov_modules_api::optimistic::ProofOfBond {
            claimed_transition_num: (new_height + finality_usize + 2).try_into().unwrap(),
            proof: exec_vars[new_height + finality_usize + 1]
                .state_proof
                .clone(),
        },
    };

    let transition_num = attestation.proof_of_bond.claimed_transition_num;

    assert!(
        transition_num > new_height_to_attest,
        "The transition number {transition_num} should now be below the new height to attest {new_height_to_attest}"
    );

    let err = module
        .process_attestation(&context, attestation.into(), &mut working_set)
        .unwrap_err();

    assert_eq!(
        err,
        AttesterIncentiveErrors::InvalidTransitionInvariant,
        "The transition invariant is not respected anymore"
    );
}<|MERGE_RESOLUTION|>--- conflicted
+++ resolved
@@ -2,11 +2,7 @@
 use sov_modules_api::optimistic::Attestation;
 use sov_modules_api::prelude::*;
 use sov_modules_api::{Context, WorkingSet};
-<<<<<<< HEAD
-use sov_state::ProverStorage;
-=======
 use sov_prover_storage_manager::new_orphan_storage;
->>>>>>> 081ca9c5
 
 use crate::call::AttesterIncentiveErrors;
 use crate::tests::helpers::{
@@ -38,11 +34,7 @@
     let (exec_vars, mut working_set) =
         execution_simulation(20, &module, &storage, attester_address, working_set);
 
-<<<<<<< HEAD
-    let context = DefaultContext::new(attester_address, INIT_HEIGHT + 2);
-=======
     let context = DefaultContext::new(attester_address, sequencer, INIT_HEIGHT + 2);
->>>>>>> 081ca9c5
 
     const NEW_LIGHT_CLIENT_FINALIZED_HEIGHT: u64 = DEFAULT_ROLLUP_FINALITY + INIT_HEIGHT + 1;
 
