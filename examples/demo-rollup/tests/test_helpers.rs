use std::net::SocketAddr;
use std::path::Path;

use chainway_sequencer::{ChainwaySequencer, DbProvider};
use const_rollup_config::TEST_PRIVATE_KEY;
use demo_stf::genesis_config::GenesisPaths;
use reth_transaction_pool::blobstore::NoopBlobStore;
use reth_transaction_pool::{
    CoinbaseTipOrdering, EthPooledTransaction, EthTransactionValidator, Pool, TransactionOrigin,
    TransactionPool, TransactionValidationTaskExecutor,
};
use sov_demo_rollup::MockDemoRollup;
use sov_mock_da::{MockAddress, MockDaConfig, MockDaService};
use sov_modules_api::default_context::DefaultContext;
use sov_modules_api::default_signature::private_key::DefaultPrivateKey;
use sov_modules_rollup_blueprint::{RollupAndStorage, RollupBlueprint};
use sov_stf_runner::{
    RollupConfig, RollupProverConfig, RpcConfig, RunnerConfig, SequencerClientRpcConfig,
    StorageConfig,
};
use tokio::sync::oneshot;
#[derive(Debug, Clone, Copy, PartialEq, Eq)]
pub enum NodeMode {
    FullNode(SocketAddr),
    SequencerNode,
}

pub async fn start_rollup(
    rpc_reporting_channel: oneshot::Sender<SocketAddr>,
    genesis_paths: GenesisPaths,
    rollup_prover_config: RollupProverConfig,
    node_mode: NodeMode,
    db_path: Option<&str>,
) {
<<<<<<< HEAD
    let mut path = db_path.clone().map(|path| Path::new(path));
=======
    let mut path = db_path.map(Path::new);
>>>>>>> 69f16c15
    let mut temp_dir: Option<tempfile::TempDir> = None;
    if db_path.is_none() {
        temp_dir = Some(tempfile::tempdir().unwrap());

        path = Some(temp_dir.as_ref().unwrap().path());
    }

    let rollup_config = RollupConfig {
        storage: StorageConfig {
            path: path.unwrap().to_path_buf(),
        },
        runner: RunnerConfig {
            start_height: 0,
            rpc_config: RpcConfig {
                bind_host: "127.0.0.1".into(),
                bind_port: 0,
            },
        },
        da: MockDaConfig {
            sender_address: MockAddress::from([0; 32]),
        },
        sequencer_client: match node_mode {
            NodeMode::FullNode(socket_addr) => Some(SequencerClientRpcConfig {
                url: format!("http://localhost:{}", socket_addr.port()),
            }),
            NodeMode::SequencerNode => None,
        },
    };

    let mock_demo_rollup = MockDemoRollup {};
    let RollupAndStorage { rollup, storage } = mock_demo_rollup
        .create_new_rollup(&genesis_paths, rollup_config, rollup_prover_config)
        .await
        .unwrap();

    match node_mode {
        NodeMode::FullNode(_) => {
            rollup
                .run_and_report_rpc_port(Some(rpc_reporting_channel))
                .await
                .unwrap();
        }
        NodeMode::SequencerNode => {
            let da_service = MockDaService::new(MockAddress::new([0u8; 32]));

            let mut sequencer: ChainwaySequencer<
                DefaultContext,
                MockDaService,
                _,
                Pool<
                    TransactionValidationTaskExecutor<
                        EthTransactionValidator<DbProvider<DefaultContext>, EthPooledTransaction>,
                    >,
                    CoinbaseTipOrdering<EthPooledTransaction>,
                    NoopBlobStore,
                >,
            > = ChainwaySequencer::new(
                rollup,
                da_service,
                DefaultPrivateKey::from_hex(TEST_PRIVATE_KEY).unwrap(),
                storage,
            );
            sequencer
                .start_rpc_server(Some(rpc_reporting_channel))
                .await
                .unwrap();
            sequencer.run().await.unwrap();
        }
    }

    if db_path.is_none() {
        // Close the tempdir explicitly to ensure that rustc doesn't see that it's unused and drop it unexpectedly
        temp_dir.unwrap().close().unwrap();
    }
}<|MERGE_RESOLUTION|>--- conflicted
+++ resolved
@@ -32,11 +32,7 @@
     node_mode: NodeMode,
     db_path: Option<&str>,
 ) {
-<<<<<<< HEAD
-    let mut path = db_path.clone().map(|path| Path::new(path));
-=======
     let mut path = db_path.map(Path::new);
->>>>>>> 69f16c15
     let mut temp_dir: Option<tempfile::TempDir> = None;
     if db_path.is_none() {
         temp_dir = Some(tempfile::tempdir().unwrap());
