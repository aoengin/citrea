use std::net::SocketAddr;
use std::path::Path;

use chainway_sequencer::ChainwaySequencer;
use const_rollup_config::TEST_PRIVATE_KEY;
use demo_stf::genesis_config::GenesisPaths;
use sov_demo_rollup::MockDemoRollup;
use sov_mock_da::{MockAddress, MockDaConfig, MockDaService};
use sov_modules_api::default_context::DefaultContext;
use sov_modules_api::default_signature::private_key::DefaultPrivateKey;
use sov_modules_rollup_blueprint::{RollupAndStorage, RollupBlueprint};
use sov_stf_runner::{
    RollupConfig, RollupProverConfig, RpcConfig, RunnerConfig, SequencerClientRpcConfig,
    StorageConfig,
};
use tokio::sync::oneshot;

#[derive(Debug, Clone, Copy, PartialEq, Eq)]
pub enum NodeMode {
    FullNode(SocketAddr),
    SequencerNode,
}

pub async fn start_rollup(
    rpc_reporting_channel: oneshot::Sender<SocketAddr>,
    genesis_paths: GenesisPaths,
    rollup_prover_config: RollupProverConfig,
    node_mode: NodeMode,
    db_path: Option<&str>,
) {
<<<<<<< HEAD
    let mut path = db_path.map(Path::new);
=======
    #[allow(clippy::redundant_closure)]
    let mut path = db_path.map(|path| Path::new(path));
>>>>>>> 7ed8ef1c
    let mut temp_dir: Option<tempfile::TempDir> = None;
    if db_path.is_none() {
        temp_dir = Some(tempfile::tempdir().unwrap());

        path = Some(temp_dir.as_ref().unwrap().path());
    }

    let rollup_config = RollupConfig {
        storage: StorageConfig {
            path: path.unwrap().to_path_buf(),
        },
        runner: RunnerConfig {
            start_height: 0,
            rpc_config: RpcConfig {
                bind_host: "127.0.0.1".into(),
                bind_port: 0,
            },
        },
        da: MockDaConfig {
            sender_address: MockAddress::from([0; 32]),
        },
        sequencer_client: match node_mode {
            NodeMode::FullNode(socket_addr) => Some(SequencerClientRpcConfig {
                url: format!("http://localhost:{}", socket_addr.port()),
            }),
            NodeMode::SequencerNode => None,
        },
    };

    let mock_demo_rollup = MockDemoRollup {};
    let RollupAndStorage { rollup, storage } = mock_demo_rollup
        .create_new_rollup(&genesis_paths, rollup_config, rollup_prover_config)
        .await
        .unwrap();

    match node_mode {
        NodeMode::FullNode(_) => {
            rollup
                .run_and_report_rpc_port(Some(rpc_reporting_channel))
                .await
                .unwrap();
        }
        NodeMode::SequencerNode => {
            let da_service = MockDaService::new(MockAddress::new([0u8; 32]));

            let mut sequencer: ChainwaySequencer<DefaultContext, MockDaService, _> =
                ChainwaySequencer::new(
                    rollup,
                    da_service,
                    DefaultPrivateKey::from_hex(TEST_PRIVATE_KEY).unwrap(),
                    storage,
                );
            sequencer
                .start_rpc_server(Some(rpc_reporting_channel))
                .await
                .unwrap();
            sequencer.run().await.unwrap();
        }
    }

    if db_path.is_none() {
        // Close the tempdir explicitly to ensure that rustc doesn't see that it's unused and drop it unexpectedly
        temp_dir.unwrap().close().unwrap();
    }
}<|MERGE_RESOLUTION|>--- conflicted
+++ resolved
@@ -28,12 +28,8 @@
     node_mode: NodeMode,
     db_path: Option<&str>,
 ) {
-<<<<<<< HEAD
-    let mut path = db_path.map(Path::new);
-=======
     #[allow(clippy::redundant_closure)]
     let mut path = db_path.map(|path| Path::new(path));
->>>>>>> 7ed8ef1c
     let mut temp_dir: Option<tempfile::TempDir> = None;
     if db_path.is_none() {
         temp_dir = Some(tempfile::tempdir().unwrap());
