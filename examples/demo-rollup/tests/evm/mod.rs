--- conflicted
+++ resolved
@@ -128,7 +128,7 @@
 async fn test_getlogs(client: &Box<TestClient>) -> Result<(), Box<dyn std::error::Error>> {
     let (contract_address, contract) = {
         let contract = LogsContract::default();
-        let deploy_contract_req = client.deploy_contract(contract.byte_code()).await?;
+        let deploy_contract_req = client.deploy_contract(contract.byte_code(), None).await?;
 
         client.send_publish_batch_request().await;
 
@@ -145,6 +145,7 @@
         .contract_transaction(
             contract_address,
             contract.publish_event("hello".to_string()),
+            None,
         )
         .await;
     client.send_publish_batch_request().await;
@@ -179,7 +180,7 @@
 
     // Deploy another contract
     let contract_address2 = {
-        let deploy_contract_req = client.deploy_contract(contract.byte_code()).await?;
+        let deploy_contract_req = client.deploy_contract(contract.byte_code(), None).await?;
         client.send_publish_batch_request().await;
 
         deploy_contract_req
@@ -194,6 +195,7 @@
         .contract_transaction(
             contract_address2,
             contract.publish_event("second contract".to_string()),
+            None,
         )
         .await;
     client.send_publish_batch_request().await;
@@ -239,8 +241,10 @@
     let (contract_address, contract, runtime_code) = {
         let contract = SimpleStorageContract::default();
 
-        let runtime_code = client.deploy_contract_call(contract.byte_code()).await?;
-        let deploy_contract_req = client.deploy_contract(contract.byte_code()).await?;
+        let runtime_code = client
+            .deploy_contract_call(contract.byte_code(), None)
+            .await?;
+        let deploy_contract_req = client.deploy_contract(contract.byte_code(), None).await?;
         client.send_publish_batch_request().await;
 
         let contract_address = deploy_contract_req
@@ -272,16 +276,11 @@
     let set_arg = 923;
     let tx_hash = {
         let set_value_req = client
-<<<<<<< HEAD
-            .set_value(contract_address, set_arg, None, None, None)
-=======
-            .contract_transaction(contract_address, contract.set_call_data(set_arg))
->>>>>>> e7a71f9f
+            .contract_transaction(contract_address, contract.set_call_data(set_arg), None)
             .await;
         client.send_publish_batch_request().await;
         set_value_req.await.unwrap().unwrap().transaction_hash
     };
-
     // Now we have a second block
     let second_block = client
         .eth_get_block_by_number(Some(BlockNumberOrTag::Number(2)))
@@ -314,8 +313,9 @@
     assert_eq!(tx_by_number_tag.hash, tx_hash);
 
     let get_arg: U256 = client
-        .contract_call(contract_address, contract.get_call_data())
+        .contract_call(contract_address, contract.get_call_data(), None)
         .await?;
+
     assert_eq!(set_arg, get_arg.as_u32());
 
     // Assert storage slot is set
@@ -335,12 +335,16 @@
 
     // This should just pass without error
     let _: Bytes = client
-        .contract_call(contract_address, contract.set_call_data(set_arg))
+        .contract_call(contract_address, contract.set_call_data(set_arg), None)
         .await?;
 
     // This call should fail because function does not exist
     let failing_call: Result<Bytes, _> = client
-        .contract_call(contract_address, contract.failing_function_call_data())
+        .contract_call(
+            contract_address,
+            contract.failing_function_call_data(),
+            None,
+        )
         .await;
     assert!(failing_call.is_err());
 
@@ -349,19 +353,15 @@
     let mut nonce = client.eth_get_transaction_count(client.from_addr).await;
     for value in 150..153 {
         let set_value_req = client
-<<<<<<< HEAD
-            .set_value(contract_address, value, None, None, Some(nonce))
+            .contract_transaction(contract_address, contract.set_call_data(value), Some(nonce)) // ADD NONCE
             .await;
         nonce += 1;
-=======
-            .contract_transaction(contract_address, contract.set_call_data(value))
-            .await;
->>>>>>> e7a71f9f
         requests.push(set_value_req);
     }
 
     client.send_publish_batch_request().await;
     client.send_publish_batch_request().await;
+    let mut nonce = client.eth_get_transaction_count(client.from_addr).await;
 
     for req in requests {
         req.await.unwrap();
@@ -369,8 +369,9 @@
 
     {
         let get_arg: ethereum_types::U256 = client
-            .contract_call(contract_address, contract.get_call_data())
+            .contract_call(contract_address, contract.get_call_data(), Some(nonce))
             .await?;
+        nonce += 1;
         // should be one of three values sent in a single block. 150, 151, or 152
         assert!((150..=152).contains(&get_arg.as_u32()));
     }
@@ -380,12 +381,9 @@
 
         let tx_hash = {
             let set_value_req = client
-<<<<<<< HEAD
-                .set_value(contract_address, value, None, None, None)
-=======
-                .contract_transaction(contract_address, contract.set_call_data(value))
->>>>>>> e7a71f9f
+                .contract_transaction(contract_address, contract.set_call_data(value), None)
                 .await;
+
             client.send_publish_batch_request().await;
             set_value_req.await.unwrap().unwrap().transaction_hash
         };
@@ -409,8 +407,9 @@
         assert_eq!(tx_receipt, latest_block_receipts[0]);
 
         let get_arg: ethereum_types::U256 = client
-            .contract_call(contract_address, contract.get_call_data())
+            .contract_call(contract_address, contract.get_call_data(), None)
             .await?;
+
         assert_eq!(value, get_arg.as_u32());
     }
 
@@ -436,20 +435,14 @@
 
             for value in 0..25 {
                 let set_value_req = client
-<<<<<<< HEAD
-                    .set_value(
-                        contract_address,
-                        value,
-                        Some(20u64),
-                        Some(21u64),
-                        Some(nonce),
-=======
                     .contract_transaction_with_custom_fee(
+                        // ADD NONCE
                         contract_address,
                         contract.set_call_data(value),
                         20u64,
                         21u64,
->>>>>>> e7a71f9f
+                        None,
+                        Some(nonce),
                     )
                     .await;
                 nonce += 1;
