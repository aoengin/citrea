#![no_main]

use libfuzzer_sys::fuzz_target;
use sov_bank::{Bank, CallMessage};
use sov_modules_api::default_context::DefaultContext;
<<<<<<< HEAD
use sov_modules_api::Context;
use sov_modules_api::{Module, WorkingSet};
use sov_state::ProverStorage;
=======
use sov_modules_api::{Context, Module, WorkingSet};
use sov_prover_storage_manager::new_orphan_storage;
>>>>>>> 081ca9c5

type C = DefaultContext;

fuzz_target!(|input: (&[u8], [u8; 32], [u8; 32])| {
    let (data, sender, sequencer) = input;
    if let Ok(msgs) = serde_json::from_slice::<Vec<CallMessage<C>>>(data) {
        let tmpdir = tempfile::tempdir().unwrap();
<<<<<<< HEAD
        let mut working_set = WorkingSet::new(ProverStorage::with_path(tmpdir.path()).unwrap());
        let ctx = C::new(sender.into(), 1);
=======
        let mut working_set = WorkingSet::new(new_orphan_storage(tmpdir.path()).unwrap());
        let ctx = C::new(sender.into(), sequencer.into(), 1);
>>>>>>> 081ca9c5
        let bank = Bank::default();
        for msg in msgs {
            bank.call(msg, &ctx, &mut working_set).ok();
        }
    }
});<|MERGE_RESOLUTION|>--- conflicted
+++ resolved
@@ -3,14 +3,8 @@
 use libfuzzer_sys::fuzz_target;
 use sov_bank::{Bank, CallMessage};
 use sov_modules_api::default_context::DefaultContext;
-<<<<<<< HEAD
-use sov_modules_api::Context;
-use sov_modules_api::{Module, WorkingSet};
-use sov_state::ProverStorage;
-=======
 use sov_modules_api::{Context, Module, WorkingSet};
 use sov_prover_storage_manager::new_orphan_storage;
->>>>>>> 081ca9c5
 
 type C = DefaultContext;
 
@@ -18,13 +12,8 @@
     let (data, sender, sequencer) = input;
     if let Ok(msgs) = serde_json::from_slice::<Vec<CallMessage<C>>>(data) {
         let tmpdir = tempfile::tempdir().unwrap();
-<<<<<<< HEAD
-        let mut working_set = WorkingSet::new(ProverStorage::with_path(tmpdir.path()).unwrap());
-        let ctx = C::new(sender.into(), 1);
-=======
         let mut working_set = WorkingSet::new(new_orphan_storage(tmpdir.path()).unwrap());
         let ctx = C::new(sender.into(), sequencer.into(), 1);
->>>>>>> 081ca9c5
         let bank = Bank::default();
         for msg in msgs {
             bank.call(msg, &ctx, &mut working_set).ok();
