#![no_main]

use std::collections::{HashMap, HashSet};

use libfuzzer_sys::arbitrary::{Arbitrary, Unstructured};
use libfuzzer_sys::{fuzz_target, Corpus};
use rand::rngs::StdRng;
use rand::seq::SliceRandom;
use rand::{RngCore, SeedableRng};
use sov_accounts::{AccountConfig, Accounts, CallMessage, UPDATE_ACCOUNT_MSG};
use sov_modules_api::default_context::DefaultContext;
use sov_modules_api::default_signature::private_key::DefaultPrivateKey;
use sov_modules_api::{Context, Module, PrivateKey, Spec, WorkingSet};
use sov_prover_storage_manager::new_orphan_storage;

type C = DefaultContext;

// Check well-formed calls
fuzz_target!(
    |input: (u16, [u8; 32], [u8; 32], Vec<DefaultPrivateKey>)| -> Corpus {
        let (iterations, seed, sequencer, keys) = input;
        if iterations < 1024 {
            // pointless to setup & run a small iterations count
            return Corpus::Reject;
        }

        // this is a workaround to the restriction where `ed25519_dalek::Keypair` doesn't implement
        // `Eq` or `Sort`; reduce the set to a unique collection of keys so duplicated accounts are not
        // used.
        let keys = keys
            .into_iter()
            .map(|k| (k.as_hex(), k))
            .collect::<HashMap<_, _>>()
            .into_values()
            .collect::<Vec<_>>();

        if keys.is_empty() {
            return Corpus::Reject;
        }

        let rng = &mut StdRng::from_seed(seed);
        let mut seed = [0u8; 32];
        let tmpdir = tempfile::tempdir().unwrap();
        let storage = new_orphan_storage(tmpdir.path()).unwrap();
        let working_set = &mut WorkingSet::new(storage);

        let sequencer = <C as Spec>::Address::from(sequencer);
        let config: AccountConfig<C> = keys.iter().map(|k| k.pub_key()).collect();
        let accounts: Accounts<C> = Accounts::default();
        accounts.genesis(&config, working_set).unwrap();

        // address list is constant for this test
        let mut used = keys.iter().map(|k| k.as_hex()).collect::<HashSet<_>>();
        let mut state: HashMap<_, _> = keys.into_iter().map(|k| (k.default_address(), k)).collect();
        let addresses: Vec<_> = state.keys().copied().collect();

<<<<<<< HEAD
    for i in 0..iterations {
        // we use slices for better select performance
        let sender = addresses.choose(rng).unwrap();
        let context = C::new(*sender, i as u64);
=======
        for i in 0..iterations {
            // we use slices for better select performance
            let sender = addresses.choose(rng).unwrap();
            let context = C::new(*sender, sequencer, i as u64);
>>>>>>> 081ca9c5

            // clear previous state
            let previous = state.get(sender).unwrap().as_hex();
            used.remove(&previous);

            // generate an unused key
            rng.fill_bytes(&mut seed);
            let u = &mut Unstructured::new(&seed);
            let mut secret = DefaultPrivateKey::arbitrary(u).unwrap();
            while used.contains(&secret.as_hex()) {
                rng.fill_bytes(&mut seed);
                let u = &mut Unstructured::new(&seed);
                secret = DefaultPrivateKey::arbitrary(u).unwrap();
            }
            used.insert(secret.as_hex());

            let public = secret.pub_key();
            let sig = secret.sign(&UPDATE_ACCOUNT_MSG);
            state.insert(*sender, secret);

            let msg = CallMessage::<C>::UpdatePublicKey(public.clone(), sig);
            accounts.call(msg, &context, working_set).unwrap();
        }

        Corpus::Keep
    }
);<|MERGE_RESOLUTION|>--- conflicted
+++ resolved
@@ -54,17 +54,10 @@
         let mut state: HashMap<_, _> = keys.into_iter().map(|k| (k.default_address(), k)).collect();
         let addresses: Vec<_> = state.keys().copied().collect();
 
-<<<<<<< HEAD
-    for i in 0..iterations {
-        // we use slices for better select performance
-        let sender = addresses.choose(rng).unwrap();
-        let context = C::new(*sender, i as u64);
-=======
         for i in 0..iterations {
             // we use slices for better select performance
             let sender = addresses.choose(rng).unwrap();
             let context = C::new(*sender, sequencer, i as u64);
->>>>>>> 081ca9c5
 
             // clear previous state
             let previous = state.get(sender).unwrap().as_hex();
