//! This module defines the following tables:
//!
//!
//! Slot Tables:
//! - `SlotNumber -> StoredSlot`
//! - `SlotNumber -> Vec<BatchNumber>`
//!
//! Batch Tables:
//! - `BatchNumber -> StoredBatch`
//! - `BatchHash -> BatchNumber`
//!
//! Tx Tables:
//! - `TxNumber -> (TxHash,Tx)`
//! - `TxHash -> TxNumber`
//!
//! Event Tables:
//! - `(EventKey, TxNumber) -> EventNumber`
//! - `EventNumber -> (EventKey, EventValue)`
//!
//! JMT Tables:
//! - `KeyHash -> Key`
//! - `(Key, Version) -> JmtValue`
//! - `NodeKey -> Node`
//!
//! Module Accessory State Table:
//! - `(ModuleAddress, Key) -> Value`

use borsh::{maybestd, BorshDeserialize, BorshSerialize};
use byteorder::{BigEndian, ReadBytesExt, WriteBytesExt};
use jmt::storage::{NibblePath, Node, NodeKey};
use jmt::Version;
use sov_rollup_interface::da::SequencerCommitment;
use sov_rollup_interface::stf::{Event, EventKey, StateDiff};
use sov_schema_db::schema::{KeyDecoder, KeyEncoder, ValueCodec};
use sov_schema_db::{CodecError, SeekKeyEncoder};

use super::types::{
    AccessoryKey, AccessoryStateValue, BatchNumber, DbHash, EventNumber, JmtValue, L2HeightRange,
    SlotNumber, StateKey, StoredBatch, StoredProof, StoredSlot, StoredSoftBatch, StoredTransaction,
    StoredVerifiedProof, TxNumber,
};

/// A list of all tables used by the StateDB. These tables store rollup state - meaning
/// account balances, nonces, etc.
pub const STATE_TABLES: &[&str] = &[
    KeyHashToKey::table_name(),
    JmtValues::table_name(),
    JmtNodes::table_name(),
];

/// A list of all tables used by the LedgerDB. These tables store rollup "history" - meaning
/// transaction, events, receipts, etc.
pub const LEDGER_TABLES: &[&str] = &[
    SlotByNumber::table_name(),
    SlotByHash::table_name(),
    SoftBatchByNumber::table_name(),
    SoftBatchByHash::table_name(),
    L2RangeByL1Height::table_name(),
    L2Witness::table_name(),
<<<<<<< HEAD
    L2StateRoot::table_name(),
=======
    LastStateDiff::table_name(),
>>>>>>> 624ff0ac
    LastSequencerCommitmentSent::table_name(),
    ProverLastScannedSlot::table_name(),
    BatchByHash::table_name(),
    BatchByNumber::table_name(),
    SoftConfirmationStatus::table_name(),
    TxByHash::table_name(),
    TxByNumber::table_name(),
    EventByKey::table_name(),
    EventByNumber::table_name(),
    CommitmentsByNumber::table_name(),
    ProofBySlotNumber::table_name(),
    VerifiedProofsBySlotNumber::table_name(),
];

/// A list of all tables used by the NativeDB. These tables store
/// "accessory" state only accessible from a native execution context, to be
/// used for JSON-RPC and other tooling.
pub const NATIVE_TABLES: &[&str] = &[ModuleAccessoryState::table_name()];

/// Macro to define a table that implements [`sov_schema_db::Schema`].
/// KeyCodec<Schema> and ValueCodec<Schema> must be implemented separately.
///
/// ```ignore
/// define_table_without_codec!(
///  /// A table storing keys and value
///  (MyTable) MyKey => MyValue
/// )
///
/// // This impl must be written by hand
/// impl KeyCodec<MyTable> for MyKey {
/// // ...
/// }
///
/// // This impl must be written by hand
/// impl ValueCodec<MyTable> for MyValue {
/// // ...
/// }
/// ```
macro_rules! define_table_without_codec {
    ($(#[$docs:meta])+ ( $table_name:ident ) $key:ty => $value:ty) => {
        $(#[$docs])+
        ///
        #[doc = concat!("Takes [`", stringify!($key), "`] as a key and returns [`", stringify!($value), "`]")]
        #[derive(Clone, Copy, Debug, Default)]
        pub(crate) struct $table_name;

        impl ::sov_schema_db::schema::Schema for $table_name {
            const COLUMN_FAMILY_NAME: &'static str = $table_name::table_name();
            type Key = $key;
            type Value = $value;
        }

        impl $table_name {
            #[doc=concat!("Return ", stringify!($table_name), " as it is present inside the database.")]
            pub const fn table_name() -> &'static str {
                ::core::stringify!($table_name)
            }
        }

        impl ::std::fmt::Display for $table_name {
            fn fmt(&self, f: &mut ::std::fmt::Formatter<'_>) -> ::std::fmt::Result {
                ::core::write!(f, "{}", stringify!($table_name))
            }
        }
    };
}

macro_rules! impl_borsh_value_codec {
    ($table_name:ident, $value:ty) => {
        impl ::sov_schema_db::schema::ValueCodec<$table_name> for $value {
            fn encode_value(
                &self,
            ) -> ::std::result::Result<
                ::sov_rollup_interface::maybestd::vec::Vec<u8>,
                ::sov_schema_db::CodecError,
            > {
                ::borsh::BorshSerialize::try_to_vec(self).map_err(Into::into)
            }

            fn decode_value(
                data: &[u8],
            ) -> ::std::result::Result<Self, ::sov_schema_db::CodecError> {
                ::borsh::BorshDeserialize::deserialize_reader(&mut &data[..]).map_err(Into::into)
            }
        }
    };
}

/// Macro to define a table that implements [`sov_schema_db::schema::Schema`].
/// Automatically generates KeyCodec<...> and ValueCodec<...> implementations
/// using the Encode and Decode traits from sov_rollup_interface
///
/// ```ignore
/// define_table_with_default_codec!(
///  /// A table storing keys and value
///  (MyTable) MyKey => MyValue
/// )
/// ```
macro_rules! define_table_with_default_codec {
    ($(#[$docs:meta])+ ($table_name:ident) $key:ty => $value:ty) => {
        define_table_without_codec!($(#[$docs])+ ( $table_name ) $key => $value);

        impl ::sov_schema_db::schema::KeyEncoder<$table_name> for $key {
            fn encode_key(&self) -> ::std::result::Result<::sov_rollup_interface::maybestd::vec::Vec<u8>, ::sov_schema_db::CodecError> {
                ::borsh::BorshSerialize::try_to_vec(self).map_err(Into::into)
            }
        }

        impl ::sov_schema_db::schema::KeyDecoder<$table_name> for $key {
            fn decode_key(data: &[u8]) -> ::std::result::Result<Self, ::sov_schema_db::CodecError> {
                ::borsh::BorshDeserialize::deserialize_reader(&mut &data[..]).map_err(Into::into)
            }
        }

        impl_borsh_value_codec!($table_name, $value);
    };
}

/// Macro similar to [`define_table_with_default_codec`], but to be used when
/// your key type should be [`SeekKeyEncoder`]. Borsh serializes integers as
/// little-endian, but RocksDB uses lexicographic ordering which is only
/// compatible with big-endian, so we use [`bincode`] with the big-endian option
/// here.
macro_rules! define_table_with_seek_key_codec {
    ($(#[$docs:meta])+ ($table_name:ident) $key:ty => $value:ty) => {
        define_table_without_codec!($(#[$docs])+ ( $table_name ) $key => $value);

        impl ::sov_schema_db::schema::KeyEncoder<$table_name> for $key {
            fn encode_key(&self) -> ::std::result::Result<::sov_rollup_interface::maybestd::vec::Vec<u8>, ::sov_schema_db::CodecError> {
                use ::anyhow::Context as _;
                use ::bincode::Options as _;

                let bincode_options = ::bincode::options()
                    .with_fixint_encoding()
                    .with_big_endian();

                bincode_options.serialize(self).context("Failed to serialize key").map_err(Into::into)
            }
        }

        impl ::sov_schema_db::schema::KeyDecoder<$table_name> for $key {
            fn decode_key(data: &[u8]) -> ::std::result::Result<Self, ::sov_schema_db::CodecError> {
                use ::anyhow::Context as _;
                use ::bincode::Options as _;

                let bincode_options = ::bincode::options()
                    .with_fixint_encoding()
                    .with_big_endian();

                bincode_options.deserialize_from(&mut &data[..]).context("Failed to deserialize key").map_err(Into::into)
            }
        }

        impl ::sov_schema_db::SeekKeyEncoder<$table_name> for $key {
            fn encode_seek_key(&self) -> ::std::result::Result<::sov_rollup_interface::maybestd::vec::Vec<u8>, ::sov_schema_db::CodecError> {
                <Self as ::sov_schema_db::schema::KeyEncoder<$table_name>>::encode_key(self)
            }
        }

        impl_borsh_value_codec!($table_name, $value);
    };
}

define_table_with_seek_key_codec!(
    /// The State diff storage
    (LastStateDiff) () => StateDiff
);

define_table_with_seek_key_codec!(
    /// The primary source for slot data
    (SlotByNumber) SlotNumber => StoredSlot
);

define_table_with_default_codec!(
    /// A "secondary index" for slot data by hash
    (SlotByHash) DbHash => SlotNumber
);

define_table_with_default_codec!(
    /// The primary source for sequencer commitment data
    (CommitmentsByNumber) SlotNumber => Vec<SequencerCommitment>
);

define_table_with_seek_key_codec!(
    /// The primary source for soft batch data
    (SoftBatchByNumber) BatchNumber => StoredSoftBatch
);

define_table_with_default_codec!(
    /// A "secondary index" for soft batch data by hash
    (SoftBatchByHash) DbHash => BatchNumber
);

define_table_with_default_codec!(
    /// The primary source of reverse look-up L2 height ranges for L1 heights
    (L2RangeByL1Height) SlotNumber => L2HeightRange
);

define_table_with_default_codec!(
    /// The primary source of witness by L2 height
    (L2Witness) BatchNumber => Vec<u8>
);

define_table_with_default_codec!(
    /// The primary source of witness by L2 height
    (L2StateRoot) BatchNumber => Vec<u8>
);

define_table_with_seek_key_codec!(
    /// Sequencer uses this table to store the last commitment it sent
    (LastSequencerCommitmentSent) () => BatchNumber
);

define_table_with_seek_key_codec!(
    /// Prover uses this table to store the last slot it scanned
    (ProverLastScannedSlot) () => SlotNumber
);

define_table_with_seek_key_codec!(
    /// The primary source for batch data
    (BatchByNumber) BatchNumber => StoredBatch
);

define_table_with_default_codec!(
    /// Check whether a block is finalized
    (SoftConfirmationStatus) BatchNumber => sov_rollup_interface::rpc::SoftConfirmationStatus
);

define_table_with_default_codec!(
    /// A "secondary index" for batch data by hash
    (BatchByHash) DbHash => BatchNumber
);

define_table_with_seek_key_codec!(
    /// The primary source for transaction data
    (TxByNumber) TxNumber => StoredTransaction
);

define_table_with_default_codec!(
    /// A "secondary index" for transaction data by hash
    (TxByHash) DbHash => TxNumber
);

define_table_with_seek_key_codec!(
    /// The primary store for event data
    (EventByNumber) EventNumber => Event
);

define_table_with_default_codec!(
    /// A "secondary index" for event data by key
    (EventByKey) (EventKey, TxNumber, EventNumber) => ()
);

define_table_without_codec!(
    /// The source of truth for JMT nodes
    (JmtNodes) NodeKey => Node
);

define_table_with_default_codec!(
    /// Proof data on L1 slot
    (ProofBySlotNumber) SlotNumber => StoredProof
);

define_table_with_default_codec!(
    /// Proof data on L1 slot verified by full node
    (VerifiedProofsBySlotNumber) SlotNumber => Vec<StoredVerifiedProof>
);

impl KeyEncoder<JmtNodes> for NodeKey {
    fn encode_key(&self) -> sov_schema_db::schema::Result<Vec<u8>> {
        // 8 bytes for version, 4 each for the num_nibbles and bytes.len() fields, plus 1 byte per byte of nibllepath
        let mut output =
            Vec::with_capacity(8 + 4 + 4 + ((self.nibble_path().num_nibbles() + 1) / 2));
        let version = self.version().to_be_bytes();
        output.extend_from_slice(&version);
        self.nibble_path().serialize(&mut output)?;
        Ok(output)
    }
}
impl KeyDecoder<JmtNodes> for NodeKey {
    fn decode_key(data: &[u8]) -> sov_schema_db::schema::Result<Self> {
        if data.len() < 8 {
            return Err(CodecError::InvalidKeyLength {
                expected: 9,
                got: data.len(),
            });
        }
        let mut version = [0u8; 8];
        version.copy_from_slice(&data[..8]);
        let version = u64::from_be_bytes(version);
        let nibble_path = NibblePath::deserialize_reader(&mut &data[8..])?;
        Ok(Self::new(version, nibble_path))
    }
}

impl ValueCodec<JmtNodes> for Node {
    fn encode_value(&self) -> sov_schema_db::schema::Result<Vec<u8>> {
        self.try_to_vec().map_err(CodecError::from)
    }

    fn decode_value(data: &[u8]) -> sov_schema_db::schema::Result<Self> {
        Ok(Self::deserialize_reader(&mut &data[..])?)
    }
}

define_table_without_codec!(
    /// The source of truth for JMT values by version
    (JmtValues) (StateKey, Version) => JmtValue
);

impl<T: AsRef<[u8]> + PartialEq + core::fmt::Debug> KeyEncoder<JmtValues> for (T, Version) {
    fn encode_key(&self) -> sov_schema_db::schema::Result<Vec<u8>> {
        let mut out =
            Vec::with_capacity(self.0.as_ref().len() + std::mem::size_of::<Version>() + 8);
        self.0
            .as_ref()
            .serialize(&mut out)
            .map_err(CodecError::from)?;
        // Write the version in big-endian order so that sorting order is based on the most-significant bytes of the key
        out.write_u64::<BigEndian>(self.1)
            .expect("serialization to vec is infallible");
        Ok(out)
    }
}

impl<T: AsRef<[u8]> + PartialEq + core::fmt::Debug> SeekKeyEncoder<JmtValues> for (T, Version) {
    fn encode_seek_key(&self) -> sov_schema_db::schema::Result<Vec<u8>> {
        <(T, Version) as KeyEncoder<JmtValues>>::encode_key(self)
    }
}

impl KeyDecoder<JmtValues> for (StateKey, Version) {
    fn decode_key(data: &[u8]) -> sov_schema_db::schema::Result<Self> {
        let mut cursor = maybestd::io::Cursor::new(data);
        let key = Vec::<u8>::deserialize_reader(&mut cursor)?;
        let version = cursor.read_u64::<BigEndian>()?;
        Ok((key, version))
    }
}

impl ValueCodec<JmtValues> for JmtValue {
    fn encode_value(&self) -> sov_schema_db::schema::Result<Vec<u8>> {
        self.try_to_vec().map_err(CodecError::from)
    }

    fn decode_value(data: &[u8]) -> sov_schema_db::schema::Result<Self> {
        Ok(Self::deserialize_reader(&mut &data[..])?)
    }
}

define_table_with_default_codec!(
    /// A mapping from key-hashes to their preimages and latest version. Since we store raw
    /// key-value pairs instead of keyHash->value pairs,
    /// this table is required to implement the `jmt::TreeReader` trait,
    /// which requires the ability to fetch values by hash.
    (KeyHashToKey) [u8;32] => StateKey
);

define_table_without_codec!(
    /// Non-JMT state stored by a module for JSON-RPC use.
    (ModuleAccessoryState) (AccessoryKey, Version) => AccessoryStateValue
);

impl KeyEncoder<ModuleAccessoryState> for (AccessoryKey, Version) {
    fn encode_key(&self) -> sov_schema_db::schema::Result<Vec<u8>> {
        let mut out = Vec::with_capacity(self.0.len() + std::mem::size_of::<Version>() + 8);
        self.0
            .as_slice()
            .serialize(&mut out)
            .map_err(CodecError::from)?;
        // Write the version in big-endian order so that sorting order is based on the most-significant bytes of the key
        out.write_u64::<BigEndian>(self.1)
            .expect("serialization to vec is infallible");
        Ok(out)
    }
}

impl SeekKeyEncoder<ModuleAccessoryState> for (AccessoryKey, Version) {
    fn encode_seek_key(&self) -> sov_schema_db::schema::Result<Vec<u8>> {
        <(Vec<u8>, u64) as KeyEncoder<ModuleAccessoryState>>::encode_key(self)
    }
}

impl KeyDecoder<ModuleAccessoryState> for (AccessoryKey, Version) {
    fn decode_key(data: &[u8]) -> sov_schema_db::schema::Result<Self> {
        let mut cursor = maybestd::io::Cursor::new(data);
        let key = Vec::<u8>::deserialize_reader(&mut cursor)?;
        let version = cursor.read_u64::<BigEndian>()?;
        Ok((key, version))
    }
}

impl ValueCodec<ModuleAccessoryState> for AccessoryStateValue {
    fn encode_value(&self) -> sov_schema_db::schema::Result<Vec<u8>> {
        self.try_to_vec().map_err(CodecError::from)
    }

    fn decode_value(data: &[u8]) -> sov_schema_db::schema::Result<Self> {
        Ok(Self::deserialize_reader(&mut &data[..])?)
    }
}<|MERGE_RESOLUTION|>--- conflicted
+++ resolved
@@ -57,11 +57,8 @@
     SoftBatchByHash::table_name(),
     L2RangeByL1Height::table_name(),
     L2Witness::table_name(),
-<<<<<<< HEAD
     L2StateRoot::table_name(),
-=======
     LastStateDiff::table_name(),
->>>>>>> 624ff0ac
     LastSequencerCommitmentSent::table_name(),
     ProverLastScannedSlot::table_name(),
     BatchByHash::table_name(),
