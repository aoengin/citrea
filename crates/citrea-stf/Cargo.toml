--- conflicted
+++ resolved
@@ -5,10 +5,6 @@
 edition = { workspace = true }
 homepage = { workspace = true }
 license = { workspace = true }
-<<<<<<< HEAD
-homepage = { workspace = true }
-=======
->>>>>>> 561c84b3
 publish = false
 resolver = "2"
 
