use std::fs::File;
use std::io::Read;
use std::path::{Path, PathBuf};

use serde::de::DeserializeOwned;
use serde::Deserialize;

/// Runner configuration.
#[derive(Debug, Clone, PartialEq, Deserialize)]
pub struct RunnerConfig {
    /// DA start height.
    pub start_height: u64,
    /// RPC configuration.
    pub rpc_config: RpcConfig,
}

/// RPC configuration.
#[derive(Debug, Clone, PartialEq, Deserialize)]
pub struct RpcConfig {
    /// RPC host.
    pub bind_host: String,
    /// RPC port.
    pub bind_port: u16,
}

/// Simple storage configuration
#[derive(Debug, Clone, PartialEq, Deserialize)]
pub struct StorageConfig {
    /// Path that can be utilized by concrete implementation
    pub path: PathBuf,
}

<<<<<<< HEAD
/// Sequencer RPC configuration.
#[derive(Debug, Clone, PartialEq, Deserialize)]
pub struct SequencerClientRpcConfig {
    /// Sequencer start height.
    pub start_height: u64,
    /// RPC host url (with port, if applicable).
    pub url: String,
=======
/// Prover service configuration.
#[derive(Debug, Clone, PartialEq, Deserialize, Copy)]
pub struct ProverServiceConfig {
    /// The "distance"  measured in the number of blocks between two consecutive aggregated proofs.
    pub aggregated_proof_block_jump: u64,
>>>>>>> 180ecd0e
}

/// Rollup Configuration
#[derive(Debug, Clone, PartialEq, Deserialize)]
pub struct RollupConfig<DaServiceConfig> {
    /// Currently rollup config runner only supports storage path parameter
    pub storage: StorageConfig,
    /// Runner own configuration.
    pub runner: RunnerConfig,
    /// Data Availability service configuration.
    pub da: DaServiceConfig,
<<<<<<< HEAD
    /// Sequencer Client RPC Config for sequencer connection
    pub sequencer_client: Option<SequencerClientRpcConfig>,
=======
    /// Prover service configuration.
    pub prover_service: ProverServiceConfig,
>>>>>>> 180ecd0e
}

/// Reads toml file as a specific type.
pub fn from_toml_path<P: AsRef<Path>, R: DeserializeOwned>(path: P) -> anyhow::Result<R> {
    let mut contents = String::new();
    {
        let mut file = File::open(path)?;
        file.read_to_string(&mut contents)?;
    }
    tracing::debug!("Config file size: {} bytes", contents.len());
    tracing::trace!("Config file contents: {}", &contents);

    let result: R = toml::from_str(&contents)?;

    Ok(result)
}

#[cfg(test)]
mod tests {
    use std::io::Write;
    use std::path::PathBuf;

    use tempfile::NamedTempFile;

    use super::*;

    fn create_config_from(content: &str) -> NamedTempFile {
        let mut config_file = NamedTempFile::new().unwrap();
        config_file.write_all(content.as_bytes()).unwrap();
        config_file
    }

    #[test]
    fn test_correct_config() {
        let config = r#"
            [da]
            celestia_rpc_auth_token = "SECRET_RPC_TOKEN"
            celestia_rpc_address = "http://localhost:11111/"
            max_celestia_response_body_size = 980
            [storage]
            path = "/tmp"
            [runner]
            start_height = 31337
            [runner.rpc_config]
            bind_host = "127.0.0.1"
            bind_port = 12345
<<<<<<< HEAD
            [sequencer_client]
            start_height = 5
            url = "http://0.0.0.0:12346"
=======
            [prover_service]
            aggregated_proof_block_jump = 22
>>>>>>> 180ecd0e
        "#;

        let config_file = create_config_from(config);

        let config: RollupConfig<sov_celestia_adapter::CelestiaConfig> =
            from_toml_path(config_file.path()).unwrap();
        let expected = RollupConfig {
            runner: RunnerConfig {
                start_height: 31337,
                rpc_config: RpcConfig {
                    bind_host: "127.0.0.1".to_string(),
                    bind_port: 12345,
                },
            },

            da: sov_celestia_adapter::CelestiaConfig {
                celestia_rpc_auth_token: "SECRET_RPC_TOKEN".to_string(),
                celestia_rpc_address: "http://localhost:11111/".into(),
                max_celestia_response_body_size: 980,
                celestia_rpc_timeout_seconds: 60,
            },
            storage: StorageConfig {
                path: PathBuf::from("/tmp"),
            },
<<<<<<< HEAD
            sequencer_client: Some(SequencerClientRpcConfig {
                start_height: 5,
                url: "http://0.0.0.0:12346".to_owned(),
            }),
=======
            prover_service: ProverServiceConfig {
                aggregated_proof_block_jump: 22,
            },
>>>>>>> 180ecd0e
        };
        assert_eq!(config, expected);
    }
}<|MERGE_RESOLUTION|>--- conflicted
+++ resolved
@@ -30,7 +30,6 @@
     pub path: PathBuf,
 }
 
-<<<<<<< HEAD
 /// Sequencer RPC configuration.
 #[derive(Debug, Clone, PartialEq, Deserialize)]
 pub struct SequencerClientRpcConfig {
@@ -38,13 +37,13 @@
     pub start_height: u64,
     /// RPC host url (with port, if applicable).
     pub url: String,
-=======
+}
+
 /// Prover service configuration.
 #[derive(Debug, Clone, PartialEq, Deserialize, Copy)]
 pub struct ProverServiceConfig {
     /// The "distance"  measured in the number of blocks between two consecutive aggregated proofs.
     pub aggregated_proof_block_jump: u64,
->>>>>>> 180ecd0e
 }
 
 /// Rollup Configuration
@@ -56,13 +55,10 @@
     pub runner: RunnerConfig,
     /// Data Availability service configuration.
     pub da: DaServiceConfig,
-<<<<<<< HEAD
     /// Sequencer Client RPC Config for sequencer connection
     pub sequencer_client: Option<SequencerClientRpcConfig>,
-=======
     /// Prover service configuration.
     pub prover_service: ProverServiceConfig,
->>>>>>> 180ecd0e
 }
 
 /// Reads toml file as a specific type.
@@ -109,14 +105,11 @@
             [runner.rpc_config]
             bind_host = "127.0.0.1"
             bind_port = 12345
-<<<<<<< HEAD
             [sequencer_client]
             start_height = 5
             url = "http://0.0.0.0:12346"
-=======
             [prover_service]
             aggregated_proof_block_jump = 22
->>>>>>> 180ecd0e
         "#;
 
         let config_file = create_config_from(config);
@@ -141,16 +134,13 @@
             storage: StorageConfig {
                 path: PathBuf::from("/tmp"),
             },
-<<<<<<< HEAD
             sequencer_client: Some(SequencerClientRpcConfig {
                 start_height: 5,
                 url: "http://0.0.0.0:12346".to_owned(),
             }),
-=======
             prover_service: ProverServiceConfig {
                 aggregated_proof_block_jump: 22,
             },
->>>>>>> 180ecd0e
         };
         assert_eq!(config, expected);
     }
